--- conflicted
+++ resolved
@@ -22,13 +22,9 @@
     """
     
     def __init__(self, name, binsize=500, sim_dir=None, 
-<<<<<<< HEAD
                  header_file='/data/submit/submit-illustris/april/data/L205n2500TNG_header.pickle',
-                 emap_dir='./data/n_e_maps', max_z=2):
-=======
                  emap_dir='./data/n_e_maps', gmap_dir='./data/g_maps', 
                  max_z=2):
->>>>>>> 8abbed67
         """
         Parameters
         ----------
